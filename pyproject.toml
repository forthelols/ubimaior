--- conflicted
+++ resolved
@@ -22,17 +22,10 @@
 ]
 
 [tool.poetry.dependencies]
-<<<<<<< HEAD
 python = "^3.6.2"
-jsonschema = "^3.2.0"
-click = "^8.0.0"
-"ruamel.yaml" = {version = "^0.17.20", optional = true}
-=======
-python = "^3.6"
 jsonschema = "^4.0.0"
 click = "^8.0.3"
 "ruamel.yaml" = {version = "^0.17.19", optional = true}
->>>>>>> acd9ebe3
 toml = {version = "^0.10.1", optional = true }
 
 [tool.poetry.extras]
